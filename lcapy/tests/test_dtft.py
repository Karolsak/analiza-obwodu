from lcapy import *
import unittest


class LcapyTester(unittest.TestCase):

    """Unit tests for lcapy

    """

    def test_DTFT(self):

        x = delta(n)
        X = x.DTFT(images=0)
        self.assertEqual(X, 1, "delta(n)")
        self.assertEqual(X.IDTFT(), x, "delta(n)")        

        y = 2 * delta(n)
        Y = y.DTFT(images=0)        
        self.assertEqual(Y, 2, "2 * delta(n)")
        self.assertEqual(Y.IDTFT(), y, "2 * delta(n)")

        Xoo = x.DTFT(images=oo)
        Yoo = y.DTFT(images=oo)
        Zoo = Xoo + Yoo

        self.assertEqual(Zoo.remove_images(), X + Y, "remove_images")
        self.assertEqual(Zoo.IDTFT(), x + y, "sum IDTFT")        
        
        x = 0 * n + 2
        self.assertEqual(x.DTFT(images=0), 2 * delta(f) / dt, "2")
        self.assertEqual(x.DTFT(images=0).IDTFT(), x, "2")        

        x = nexpr('x(n)')
        self.assertEqual(x.DTFT(images=0), fexpr('X(f)'), "x(n)")
        self.assertEqual(x.DTFT(images=0).IDTFT(), x, "x(n)")

        x = nexpr('2 * x(n)')        
        self.assertEqual(x.DTFT(images=0), fexpr('2 * X(f)'), "2 * x(n)")
        self.assertEqual(x.DTFT(images=0).IDTFT(), x, "2 * x(n)")        

        x = nexpr('x(2 * n)')                
        self.assertEqual(x.DTFT(images=0), fexpr('X(f / 2) / 2'), "x(2 * n)")
        self.assertEqual(x.DTFT(images=0).IDTFT(), x, "x(2 * n)")        

<<<<<<< HEAD
        #x = u(n)
        #X = x.DTFT(Omega)
        # Need delta part
        #self.assertEqual(X, 1 / (1 - exp(-j * Omega)), "u(n).DTFT(Omega)")
=======
        x = u(n)
        X = x.DTFT(Omega)
        self.assertEqual(X, 1 / (1 - exp(-j * Omega)), "u(n).DTFT(Omega)")
>>>>>>> b9d9b64e
        <|MERGE_RESOLUTION|>--- conflicted
+++ resolved
@@ -43,14 +43,7 @@
         self.assertEqual(x.DTFT(images=0), fexpr('X(f / 2) / 2'), "x(2 * n)")
         self.assertEqual(x.DTFT(images=0).IDTFT(), x, "x(2 * n)")        
 
-<<<<<<< HEAD
         #x = u(n)
         #X = x.DTFT(Omega)
         # Need delta part
-        #self.assertEqual(X, 1 / (1 - exp(-j * Omega)), "u(n).DTFT(Omega)")
-=======
-        x = u(n)
-        X = x.DTFT(Omega)
-        self.assertEqual(X, 1 / (1 - exp(-j * Omega)), "u(n).DTFT(Omega)")
->>>>>>> b9d9b64e
-        +        #self.assertEqual(X, 1 / (1 - exp(-j * Omega)), "u(n).DTFT(Omega)")