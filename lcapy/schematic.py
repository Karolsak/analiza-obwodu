--- conflicted
+++ resolved
@@ -24,21 +24,6 @@
 __all__ = ('Schematic', )
 
 
-<<<<<<< HEAD
-=======
-# Mapping of component names to circuitikz names.
-cpt_type_map = {'R' : 'R', 'C' : 'C', 'L' : 'L', 
-                'Vac' : 'sV', 'Vdc' : 'V', 'Iac' : 'sI', 'Idc' : 'I', 
-                'Vacstep' : 'sV', 'Vstep' : 'V', 'Iacstep' : 'sI', 'Istep' : 'I', 
-                'Vimpulse' : 'V', 'Iimpulse' : 'I',
-                'Vs' : 'V', 'Is' : 'I',
-                'V' : 'V', 'I' : 'I', 'v' : 'V', 'i' : 'I',
-                'P' : 'open', 'W' : 'short', 
-                'TF' : 'transformer',
-                'Z' : 'Z', 'Y' : 'Y', 'opamp' : 'opamp'}
-
-
->>>>>>> 25967eed
 # Regular expression alternate matches stop with first match so need
 # to have longer names first.
 cpt_types = ['R', 'C', 'L', 'Z', 'Y', 'V', 'I', 'W', 'P', 'E', 'TF', 'TP', 'K']
@@ -820,29 +805,22 @@
         return node_str
 
 
-<<<<<<< HEAD
+    def _tikz_draw_opamp(self, elt, outfile, draw_labels):
+
+        n1, n2, n3, n4 = elt.nodes
+
+        p1, p2, p3, p4 = [self.coords[n]  for n in elt.nodes] 
+
+        centre = Pos(0.5 * (p3.x + p1.x), p1.y)
+
+        print(r'    \draw (%s) node[op amp, scale=2] (opamp) {};' % centre, file=outfile)
+
+        p1, p2, p3, p4 = [self.coords[n]  for n in elt.nodes] 
+
+        print(p1, p2, p3, p4)
+
+
     def _tikz_draw_TF1(self, elt, nodes, outfile, draw_labels):
-=======
-    def _tikz_draw_opamp(self, elt, outfile, draw_labels):
-
-        n1, n2, n3, n4 = elt.nodes
-
-        p1, p2, p3, p4 = [self.coords[n]  for n in elt.nodes] 
-
-        centre = Pos(0.5 * (p3.x + p1.x), p1.y)
-
-        print(r'    \draw (%s) node[op amp, scale=2] (opamp) {};' % centre, file=outfile)
-
-        p1, p2, p3, p4 = [self.coords[n]  for n in elt.nodes] 
-
-        print(p1, p2, p3, p4)
-
-            
-
-    def _tikz_draw_TF(self, elt, outfile, draw_labels):
-
-        n1, n2, n3, n4 = elt.nodes
->>>>>>> 25967eed
 
         p1, p2, p3, p4 = [self.coords[n]  for n in nodes] 
         
@@ -987,11 +965,8 @@
 
         draw = {'TF' : self._tikz_draw_TF,
                 'TP' : self._tikz_draw_TP,
-<<<<<<< HEAD
-                'K' : self._tikz_draw_K}
-=======
+                'K' : self._tikz_draw_K,
                 'opamp' : self._tikz_draw_opamp}
->>>>>>> 25967eed
 
         # Draw components
         for m, elt in enumerate(self.elements.values()):
