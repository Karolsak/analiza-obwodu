#!/usr/bin/env python
from setuptools import setup, find_packages

with open("README.md", "r") as fh:
    long_description = fh.read()

setup(name='lcapy',
<<<<<<< HEAD
      version='0.39.0',
=======
      version='0.38.2',
>>>>>>> b8e07019
      author='Michael Hayes',
      author_email='michael.hayes@canterbury.ac.nz',
      description='Symbolic linear circuit analysis',
      long_description = long_description,
      long_description_content_type="text/markdown",
      url='https://github.com/mph-/lcapy',
      download_url='https://github.com/mph-/lcapy',
      # Some of these requirements could be relaxed.
      install_requires=['matplotlib',
                        'scipy',
                        'numpy',                        
                        'sympy',
                        'networkx',
      ],
      packages=find_packages(exclude=['demo']),
      entry_points={
          'console_scripts': [
              'schtex=lcapy.scripts.schtex:main',
          ],
      },      
      classifiers=[
          "Programming Language :: Python :: 3",
          "License :: OSI Approved :: GNU Lesser General Public License v2 or later (LGPLv2+)",
          "Operating System :: OS Independent",
      ],
)      <|MERGE_RESOLUTION|>--- conflicted
+++ resolved
@@ -5,11 +5,7 @@
     long_description = fh.read()
 
 setup(name='lcapy',
-<<<<<<< HEAD
-      version='0.39.0',
-=======
       version='0.38.2',
->>>>>>> b8e07019
       author='Michael Hayes',
       author_email='michael.hayes@canterbury.ac.nz',
       description='Symbolic linear circuit analysis',
